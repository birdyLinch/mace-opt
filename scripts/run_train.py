import ast
import logging
import os
from typing import Optional

import numpy as np
import torch.nn.functional
from e3nn import o3
from torch.optim.swa_utils import SWALR, AveragedModel
from torch_ema import ExponentialMovingAverage
from utils import create_error_table, get_dataset_from_xyz

import mace
from mace import data, modules, tools
from mace.tools import torch_geometric


<<<<<<< HEAD
@dataclasses.dataclass
class SubsetCollection:
    train: data.Configurations
    valid: data.Configurations
    tests: List[Tuple[str, data.Configurations]]


def get_dataset_from_xyz(
    train_path: str,
    valid_path: str,
    valid_fraction: float,
    config_type_weights: Dict,
    test_path: str = None,
    seed: int = 1234,
    energy_key: str = "energy",
    forces_key: str = "forces",
    stress_key: str = "stress",
    virials_key: str = "virials",
) -> Tuple[SubsetCollection, Optional[Dict[int, float]]]:
    """Load training and test dataset from xyz file"""
    atomic_energies_dict, all_train_configs = data.load_from_xyz(
        file_path=train_path,
        config_type_weights=config_type_weights,
        energy_key=energy_key,
        forces_key=forces_key,
        stress_key=stress_key,
        virials_key=virials_key,
        extract_atomic_energies=True,
    )
    logging.info(
        f"Loaded {len(all_train_configs)} training configurations from '{train_path}'"
    )
    if valid_path is not None:
        _, valid_configs = data.load_from_xyz(
            file_path=valid_path,
            config_type_weights=config_type_weights,
            energy_key=energy_key,
            forces_key=forces_key,
            stress_key=stress_key,
            virials_key=virials_key,
            extract_atomic_energies=False,
        )
        logging.info(
            f"Loaded {len(valid_configs)} validation configurations from '{valid_path}'"
        )
        train_configs = all_train_configs
    else:
        logging.info(
            "Using random %s%% of training set for validation", 100 * valid_fraction
        )
        train_configs, valid_configs = data.random_train_valid_split(
            all_train_configs, valid_fraction, seed
        )

    test_configs = []
    if test_path is not None:
        _, all_test_configs = data.load_from_xyz(
            file_path=test_path,
            config_type_weights=config_type_weights,
            energy_key=energy_key,
            forces_key=forces_key,
            stress_key=stress_key,
            virials_key=virials_key,
            extract_atomic_energies=False,
        )
        # create list of tuples (config_type, list(Atoms))
        test_configs = data.test_config_types(all_test_configs)
        logging.info(
            f"Loaded {len(all_test_configs)} test configurations from '{train_path}'"
        )
    return (
        SubsetCollection(train=train_configs, valid=valid_configs, tests=test_configs),
        atomic_energies_dict,
    )


gate_dict: Dict[str, Optional[Callable]] = {
    "abs": torch.abs,
    "tanh": torch.tanh,
    "silu": torch.nn.functional.silu,
    "None": None,
}


=======
>>>>>>> 6baf9398
def main() -> None:
    args = tools.build_default_arg_parser().parse_args()
    tag = tools.get_tag(name=args.name, seed=args.seed)

    # Setup
    tools.set_seeds(args.seed)
    tools.setup_logger(level=args.log_level, tag=tag, directory=args.log_dir)
    try:
        logging.info(f"MACE version: {mace.__version__}")
    except AttributeError:
        logging.info("Cannot find MACE version, please install MACE via pip")
    logging.info(f"Configuration: {args}")
    device = tools.init_device(args.device)
    tools.set_default_dtype(args.default_dtype)

    try:
        config_type_weights = ast.literal_eval(args.config_type_weights)
        assert isinstance(config_type_weights, dict)
    except Exception as e:  # pylint: disable=W0703
        logging.warning(
            f"Config type weights not specified correctly ({e}), using Default"
        )
        config_type_weights = {"Default": 1.0}

    # Data preparation
    collections, atomic_energies_dict = get_dataset_from_xyz(
        train_path=args.train_file,
        valid_path=args.valid_file,
        valid_fraction=args.valid_fraction,
        config_type_weights=config_type_weights,
        test_path=args.test_file,
        seed=args.seed,
        energy_key=args.energy_key,
        forces_key=args.forces_key,
        stress_key=args.stress_key,
        virials_key=args.virials_key,
    )

    logging.info(
        f"Total number of configurations: train={len(collections.train)}, valid={len(collections.valid)}, "
        f"tests=[{', '.join([name + ': ' + str(len(test_configs)) for name, test_configs in collections.tests])}]"
    )

    # Atomic number table
    # yapf: disable
    z_table = tools.get_atomic_number_table_from_zs(
        z
        for configs in (collections.train, collections.valid)
        for config in configs
        for z in config.atomic_numbers
    )
    # yapf: enable
    logging.info(z_table)
    if atomic_energies_dict is None or len(atomic_energies_dict) == 0:
        if args.E0s is not None:
            logging.info(
                "Atomic Energies not in training file, using command line argument E0s"
            )
            if args.E0s.lower() == "average":
                logging.info(
                    "Computing average Atomic Energies using least squares regression"
                )
                atomic_energies_dict = data.compute_average_E0s(
                    collections.train, z_table
                )
            else:
                try:
                    atomic_energies_dict = ast.literal_eval(args.E0s)
                    assert isinstance(atomic_energies_dict, dict)
                except Exception as e:
                    raise RuntimeError(
                        f"E0s specified invalidly, error {e} occured"
                    ) from e
        else:
            raise RuntimeError(
                "E0s not found in training file and not specified in command line"
            )
    atomic_energies: np.ndarray = np.array(
        [atomic_energies_dict[z] for z in z_table.zs]
    )
    logging.info(f"Atomic energies: {atomic_energies.tolist()}")

    train_loader = torch_geometric.dataloader.DataLoader(
        dataset=[
            data.AtomicData.from_config(config, z_table=z_table, cutoff=args.r_max)
            for config in collections.train
        ],
        batch_size=args.batch_size,
        shuffle=True,
        drop_last=True,
    )
    valid_loader = torch_geometric.dataloader.DataLoader(
        dataset=[
            data.AtomicData.from_config(config, z_table=z_table, cutoff=args.r_max)
            for config in collections.valid
        ],
        batch_size=args.valid_batch_size,
        shuffle=False,
        drop_last=False,
    )

    loss_fn: torch.nn.Module
    if args.loss == "weighted":
        loss_fn = modules.WeightedEnergyForcesLoss(
            energy_weight=args.energy_weight, forces_weight=args.forces_weight
        )
    elif args.loss == "forces_only":
        loss_fn = modules.WeightedForcesLoss(forces_weight=args.forces_weight)
    elif args.loss == "virials":
        loss_fn = modules.WeightedEnergyForcesVirialsLoss(
            energy_weight=args.energy_weight,
            forces_weight=args.forces_weight,
            virials_weight=args.virials_weight,
        )
    elif args.loss == "stress":
        loss_fn = modules.WeightedEnergyForcesStressLoss(
            energy_weight=args.energy_weight,
            forces_weight=args.forces_weight,
            stress_weight=args.stress_weight,
        )
    else:
        loss_fn = modules.EnergyForcesLoss(
            energy_weight=args.energy_weight, forces_weight=args.forces_weight
        )
    logging.info(loss_fn)

    if args.compute_avg_num_neighbors:
        args.avg_num_neighbors = modules.compute_avg_num_neighbors(train_loader)
    logging.info(f"Average number of neighbors: {args.avg_num_neighbors:.3f}")

    # Selecting outputs
    if args.compute_stress:
        compute_virials = True
    output_dict = {
        "forces": args.compute_force,
        "virials": compute_virials,
        "stress": args.compute_stress,
    }
    output_args = output_dict.values()
    logging.info(f"Selected the following outputs {output_dict}")

    # Build model
    logging.info("Building model")
    model_config = dict(
        r_max=args.r_max,
        num_bessel=args.num_radial_basis,
        num_polynomial_cutoff=args.num_cutoff_basis,
        max_ell=args.max_ell,
        interaction_cls=modules.interaction_classes[args.interaction],
        num_interactions=args.num_interactions,
        num_elements=len(z_table),
        hidden_irreps=o3.Irreps(args.hidden_irreps),
        atomic_energies=atomic_energies,
        avg_num_neighbors=args.avg_num_neighbors,
        atomic_numbers=z_table.zs,
    )

    model: torch.nn.Module

    if args.model == "MACE":
        if args.scaling == "no_scaling":
            std = 1.0
            logging.info("No scaling selected")
        else:
            mean, std = modules.scaling_classes[args.scaling](
                train_loader, atomic_energies
            )
        model = modules.ScaleShiftMACE(
            **model_config,
            correlation=args.correlation,
            gate=modules.gate_dict[args.gate],
            interaction_cls_first=modules.interaction_classes[
                "RealAgnosticInteractionBlock"
            ],
            MLP_irreps=o3.Irreps(args.MLP_irreps),
            atomic_inter_scale=std,
            atomic_inter_shift=0.0,
        )
    elif args.model == "ScaleShiftMACE":
        mean, std = modules.scaling_classes[args.scaling](train_loader, atomic_energies)
        model = modules.ScaleShiftMACE(
            **model_config,
            correlation=args.correlation,
            gate=modules.gate_dict[args.gate],
            interaction_cls_first=modules.interaction_classes[args.interaction_first],
            MLP_irreps=o3.Irreps(args.MLP_irreps),
            atomic_inter_scale=std,
            atomic_inter_shift=mean,
        )
    elif args.model == "ScaleShiftBOTNet":
        mean, std = modules.scaling_classes[args.scaling](train_loader, atomic_energies)
        model = modules.ScaleShiftBOTNet(
            **model_config,
            gate=modules.gate_dict[args.gate],
            interaction_cls_first=modules.interaction_classes[args.interaction_first],
            MLP_irreps=o3.Irreps(args.MLP_irreps),
            atomic_inter_scale=std,
            atomic_inter_shift=mean,
        )
    elif args.model == "BOTNet":
        model = modules.BOTNet(
            **model_config,
            gate=modules.gate_dict[args.gate],
            interaction_cls_first=modules.interaction_classes[args.interaction_first],
            MLP_irreps=o3.Irreps(args.MLP_irreps),
        )
    else:
        raise RuntimeError(f"Unknown model: '{args.model}'")

    model.to(device)

    # Optimizer
    decay_interactions = {}
    no_decay_interactions = {}
    for name, param in model.interactions.named_parameters():
        if "linear.weight" in name or "skip_tp_full.weight" in name:
            decay_interactions[name] = param
        else:
            no_decay_interactions[name] = param

    param_options = dict(
        params=[
            {
                "name": "embedding",
                "params": model.node_embedding.parameters(),
                "weight_decay": 0.0,
            },
            {
                "name": "interactions_decay",
                "params": list(decay_interactions.values()),
                "weight_decay": args.weight_decay,
            },
            {
                "name": "interactions_no_decay",
                "params": list(no_decay_interactions.values()),
                "weight_decay": 0.0,
            },
            {
                "name": "products",
                "params": model.products.parameters(),
                "weight_decay": args.weight_decay,
            },
            {
                "name": "readouts",
                "params": model.readouts.parameters(),
                "weight_decay": 0.0,
            },
        ],
        lr=args.lr,
        amsgrad=args.amsgrad,
    )

    optimizer: torch.optim.Optimizer
    if args.optimizer == "adamw":
        optimizer = torch.optim.AdamW(**param_options)
    else:
        optimizer = torch.optim.Adam(**param_options)

    logger = tools.MetricsLogger(directory=args.results_dir, tag=tag + "_train")

    if args.scheduler == "ExponentialLR":
        lr_scheduler = torch.optim.lr_scheduler.ExponentialLR(
            optimizer=optimizer, gamma=args.lr_scheduler_gamma
        )
    elif args.scheduler == "ReduceLROnPlateau":
        lr_scheduler = torch.optim.lr_scheduler.ReduceLROnPlateau(
            optimizer=optimizer,
            factor=args.lr_factor,
            patience=args.scheduler_patience,
        )
    else:
        raise RuntimeError(f"Unknown scheduler: '{args.scheduler}'")

    checkpoint_handler = tools.CheckpointHandler(
        directory=args.checkpoints_dir, tag=tag, keep=args.keep_checkpoints
    )

    start_epoch = 0
    if args.restart_latest:
        opt_start_epoch = checkpoint_handler.load_latest(
            state=tools.CheckpointState(model, optimizer, lr_scheduler), device=device
        )
        if opt_start_epoch is not None:
            start_epoch = opt_start_epoch

    swa: Optional[tools.SWAContainer] = None
    if args.swa:
        if args.start_swa is None:
            args.start_swa = (
                args.max_num_epochs // 4 * 3
            )  # if not set start swa at 75% of training
        if args.loss == "forces_only":
            logging.info("Can not select swa with forces only loss.")
        loss_fn_energy = modules.WeightedEnergyForcesLoss(
            energy_weight=args.swa_energy_weight, forces_weight=args.swa_forces_weight
        )
        swa = tools.SWAContainer(
            model=AveragedModel(model),
            scheduler=SWALR(
                optimizer=optimizer,
                swa_lr=args.swa_lr,
                anneal_epochs=1,
                anneal_strategy="linear",
            ),
            start=args.start_swa,
            loss_fn=loss_fn_energy,
        )
        logging.info(
            f"Using stochastic weight averaging (after {swa.start} epochs) with energy weight : {args.swa_energy_weight}, forces weight : {args.swa_forces_weight} and learning rate : {args.swa_lr}"
        )

    ema: Optional[ExponentialMovingAverage] = None
    if args.ema:
        ema = ExponentialMovingAverage(model.parameters(), decay=args.ema_decay)

    logging.info(model)
    logging.info(f"Number of parameters: {tools.count_parameters(model)}")
    logging.info(f"Optimizer: {optimizer}")

    tools.train(
        model=model,
        loss_fn=loss_fn,
        train_loader=train_loader,
        valid_loader=valid_loader,
        optimizer=optimizer,
        lr_scheduler=lr_scheduler,
        checkpoint_handler=checkpoint_handler,
        eval_interval=args.eval_interval,
        start_epoch=start_epoch,
        max_num_epochs=args.max_num_epochs,
        logger=logger,
        patience=args.patience,
        output_args=output_args,
        device=device,
        swa=swa,
        ema=ema,
        max_grad_norm=args.clip_grad,
        log_errors=args.error_table,
    )

    epoch = checkpoint_handler.load_latest(
        state=tools.CheckpointState(model, optimizer, lr_scheduler), device=device
    )
    logging.info(f"Loaded model from epoch {epoch}")

    # Evaluation on test datasets
    logging.info("Computing metrics for training, validation, and test sets")

    all_collections = [
        ("train", collections.train),
        ("valid", collections.valid),
<<<<<<< HEAD
    ] + collections.tests:
        data_loader = torch_geometric.dataloader.DataLoader(
            dataset=[
                data.AtomicData.from_config(config, z_table=z_table, cutoff=args.r_max)
                for config in subset
            ],
            batch_size=args.valid_batch_size,
            shuffle=False,
            drop_last=False,
        )

        logging.info(f"Evaluating {name} ...")
        out, metrics = tools.evaluate(
            model, loss_fn=loss_fn, data_loader=data_loader, device=device
        )
        table.add_row(
            [name, f"{metrics['rmse_e'] * 1000:.1f}", f"{metrics['rmse_f'] * 1000:.1f}"]
        )
=======
    ] + collections.tests

    table = create_error_table(
        args.error_table,
        all_collections,
        z_table,
        args.r_max,
        args.valid_batch_size,
        model,
        loss_fn,
        device,
    )
>>>>>>> 6baf9398

    logging.info("\n" + str(table))

    # Save entire model
    model_path = os.path.join(args.checkpoints_dir, tag + ".model")
    logging.info(f"Saving model to {model_path}")
    if args.save_cpu:
        model = model.to("cpu")
    torch.save(model, model_path)

    logging.info("Done")


if __name__ == "__main__":
    main()<|MERGE_RESOLUTION|>--- conflicted
+++ resolved
@@ -15,93 +15,6 @@
 from mace.tools import torch_geometric
 
 
-<<<<<<< HEAD
-@dataclasses.dataclass
-class SubsetCollection:
-    train: data.Configurations
-    valid: data.Configurations
-    tests: List[Tuple[str, data.Configurations]]
-
-
-def get_dataset_from_xyz(
-    train_path: str,
-    valid_path: str,
-    valid_fraction: float,
-    config_type_weights: Dict,
-    test_path: str = None,
-    seed: int = 1234,
-    energy_key: str = "energy",
-    forces_key: str = "forces",
-    stress_key: str = "stress",
-    virials_key: str = "virials",
-) -> Tuple[SubsetCollection, Optional[Dict[int, float]]]:
-    """Load training and test dataset from xyz file"""
-    atomic_energies_dict, all_train_configs = data.load_from_xyz(
-        file_path=train_path,
-        config_type_weights=config_type_weights,
-        energy_key=energy_key,
-        forces_key=forces_key,
-        stress_key=stress_key,
-        virials_key=virials_key,
-        extract_atomic_energies=True,
-    )
-    logging.info(
-        f"Loaded {len(all_train_configs)} training configurations from '{train_path}'"
-    )
-    if valid_path is not None:
-        _, valid_configs = data.load_from_xyz(
-            file_path=valid_path,
-            config_type_weights=config_type_weights,
-            energy_key=energy_key,
-            forces_key=forces_key,
-            stress_key=stress_key,
-            virials_key=virials_key,
-            extract_atomic_energies=False,
-        )
-        logging.info(
-            f"Loaded {len(valid_configs)} validation configurations from '{valid_path}'"
-        )
-        train_configs = all_train_configs
-    else:
-        logging.info(
-            "Using random %s%% of training set for validation", 100 * valid_fraction
-        )
-        train_configs, valid_configs = data.random_train_valid_split(
-            all_train_configs, valid_fraction, seed
-        )
-
-    test_configs = []
-    if test_path is not None:
-        _, all_test_configs = data.load_from_xyz(
-            file_path=test_path,
-            config_type_weights=config_type_weights,
-            energy_key=energy_key,
-            forces_key=forces_key,
-            stress_key=stress_key,
-            virials_key=virials_key,
-            extract_atomic_energies=False,
-        )
-        # create list of tuples (config_type, list(Atoms))
-        test_configs = data.test_config_types(all_test_configs)
-        logging.info(
-            f"Loaded {len(all_test_configs)} test configurations from '{train_path}'"
-        )
-    return (
-        SubsetCollection(train=train_configs, valid=valid_configs, tests=test_configs),
-        atomic_energies_dict,
-    )
-
-
-gate_dict: Dict[str, Optional[Callable]] = {
-    "abs": torch.abs,
-    "tanh": torch.tanh,
-    "silu": torch.nn.functional.silu,
-    "None": None,
-}
-
-
-=======
->>>>>>> 6baf9398
 def main() -> None:
     args = tools.build_default_arg_parser().parse_args()
     tag = tools.get_tag(name=args.name, seed=args.seed)
@@ -453,26 +366,6 @@
     all_collections = [
         ("train", collections.train),
         ("valid", collections.valid),
-<<<<<<< HEAD
-    ] + collections.tests:
-        data_loader = torch_geometric.dataloader.DataLoader(
-            dataset=[
-                data.AtomicData.from_config(config, z_table=z_table, cutoff=args.r_max)
-                for config in subset
-            ],
-            batch_size=args.valid_batch_size,
-            shuffle=False,
-            drop_last=False,
-        )
-
-        logging.info(f"Evaluating {name} ...")
-        out, metrics = tools.evaluate(
-            model, loss_fn=loss_fn, data_loader=data_loader, device=device
-        )
-        table.add_row(
-            [name, f"{metrics['rmse_e'] * 1000:.1f}", f"{metrics['rmse_f'] * 1000:.1f}"]
-        )
-=======
     ] + collections.tests
 
     table = create_error_table(
@@ -485,7 +378,6 @@
         loss_fn,
         device,
     )
->>>>>>> 6baf9398
 
     logging.info("\n" + str(table))
 
